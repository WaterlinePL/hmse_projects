import tempfile
from typing import List, Dict

import numpy as np
from werkzeug.datastructures import FileStorage

<<<<<<< HEAD
from hmse_hydrological_models.hydrus import hydrus_utils
from hmse_hydrological_models.modflow import modflow_utils
from hmse_hydrological_models.modflow.modflow_metadata import ModflowMetadata
from project_dao import project_dao
from project_exceptions import ProjectSimulationNotFinishedError
from project_metadata import ProjectMetadata
from shape_utils import generate_random_html_color
from typing_help import ProjectID, HydrusID, ShapeID, WeatherID
=======
from .hmse_hydrological_models.hydrus import hydrus_utils
from .hmse_hydrological_models.modflow import modflow_utils
from .hmse_hydrological_models.modflow.modflow_metadata import ModflowMetadata
from .project_dao import project_dao
from .project_exceptions import ProjectSimulationNotFinishedError
from .project_metadata import ProjectMetadata
from .shape_utils import generate_random_html_color
from .typing_help import ProjectID, ShapeID, WeatherID
from .hmse_hydrological_models.typing_help import HydrusID
>>>>>>> a484fbaa


def get(project_id: ProjectID) -> ProjectMetadata:
    return project_dao.read_metadata(project_id)


def get_all_project_names() -> List[ProjectID]:
    return project_dao.read_all_names()


def save_or_update_metadata(metadata: ProjectMetadata) -> None:
    project_dao.save_or_update_metadata(metadata)


def delete(project_id: ProjectID) -> None:
    project_dao.delete_project(project_id)


def download_project(project_id: ProjectID):
    if not project_dao.read_metadata(project_id).finished:
        raise ProjectSimulationNotFinishedError()
    return project_dao.download_project(project_id)


def is_finished(project_id: ProjectID) -> bool:
    return project_dao.read_metadata(project_id).finished


def add_hydrus_model(project_id: ProjectID, hydrus_model: FileStorage) -> HydrusID:
    metadata = project_dao.read_metadata(project_id)
    hydrus_id = hydrus_model.filename[:-4]  # .zip file

    with tempfile.TemporaryDirectory() as validation_dir:
        hydrus_utils.validate_model(hydrus_model, validation_dir)
        project_dao.add_hydrus_model(project_id, hydrus_id, validation_dir)
        metadata.add_hydrus_model(hydrus_id)
        project_dao.save_or_update_metadata(metadata)
        return hydrus_id


def delete_hydrus_model(project_id: ProjectID, hydrus_id: HydrusID):
    metadata = project_dao.read_metadata(project_id)
    metadata.remove_hydrus_model(hydrus_id)
    project_dao.delete_hydrus_model(project_id, hydrus_id)
    project_dao.save_or_update_metadata(metadata)


def set_modflow_model(project_id: ProjectID, modflow_model: FileStorage) -> ModflowMetadata:
    metadata = project_dao.read_metadata(project_id)

    if metadata.modflow_metadata:
        project_dao.delete_modflow_model(project_id, metadata.modflow_metadata.modflow_id)

    modflow_id = modflow_model.filename[:-4]  # .zip file
    with tempfile.TemporaryDirectory() as validation_dir:
        model_metadata, extra_data = modflow_utils.extract_metadata(modflow_model, validation_dir)
        project_dao.add_modflow_model(project_id, modflow_id, validation_dir)
        metadata.set_modflow_metadata(model_metadata)
        metadata.start_date = extra_data.start_date
        project_dao.save_or_update_metadata(metadata)
        project_dao.add_modflow_rch_shapes(project_id, extra_data.rch_shapes)
        return model_metadata


def delete_modflow_model(project_id: ProjectID):
    metadata = project_dao.read_metadata(project_id)
    modflow_id = metadata.modflow_metadata.modflow_id

    metadata.remove_modflow_metadata()
    wipe_all_shapes(project_id)
    project_dao.delete_rch_shapes(project_id)
    metadata.shapes = {}
    metadata.shapes_to_hydrus = {}

    project_dao.delete_modflow_model(project_id, modflow_id)
    project_dao.save_or_update_metadata(metadata)


def add_weather_file(project_id: ProjectID, weather_file: FileStorage) -> WeatherID:
    metadata = project_dao.read_metadata(project_id)
    weather_id = weather_file.filename[:-4]  # .csv file
    metadata.add_weather_file(weather_id)
    project_dao.add_weather_file(project_id, weather_id, weather_file)
    project_dao.save_or_update_metadata(metadata)
    return weather_id


def delete_weather_file(project_id: ProjectID, weather_id: HydrusID):
    metadata = project_dao.read_metadata(project_id)
    metadata.remove_weather_file(weather_id)
    project_dao.delete_weather_file(project_id, weather_id)
    project_dao.save_or_update_metadata(metadata)


def get_all_shapes(project_id: ProjectID) -> Dict[ShapeID, np.ndarray]:
    metadata = project_dao.read_metadata(project_id)
    shapes = {}
    for shape_id in metadata.shapes.keys():
        shapes[shape_id] = project_dao.get_shape(project_id, shape_id).tolist()
    return shapes


def add_rch_shapes(project_id: ProjectID):
    rch_shapes = project_dao.get_rch_shapes(project_id)
    for shape_id, mask in rch_shapes.items():
        project_dao.save_or_update_shape(project_id, shape_id, mask)
    return {
        "shapeIds": {shape_id: generate_random_html_color() for shape_id in rch_shapes.keys()},
        "shapeMasks": {shape_id: mask.tolist() for shape_id, mask in rch_shapes.items()},
    }


def save_or_update_shape(project_id: ProjectID, shape_id: ShapeID, shape_mask: np.ndarray, color: str,
                         new_shape_id: ShapeID) -> None:
    metadata = project_dao.read_metadata(project_id)
    if metadata.contains_shape(shape_id) and shape_id != new_shape_id:
        project_dao.delete_shape(project_id, shape_id)
        current_shape_mapping = metadata.shapes_to_hydrus.get(shape_id)

        if current_shape_mapping is not None:
            if isinstance(current_shape_mapping, float):
                metadata.map_shape_to_manual_value(new_shape_id, current_shape_mapping)
            else:
                metadata.map_shape_to_hydrus(new_shape_id, current_shape_mapping)
            metadata.remove_shape_mapping(shape_id)
        metadata.remove_shape_metadata(shape_id)

    metadata.add_shape_metadata(new_shape_id, color)
    project_dao.save_or_update_shape(project_id, new_shape_id, shape_mask)
    project_dao.save_or_update_metadata(metadata)


def delete_shape(project_id: ProjectID, shape_id: ShapeID) -> None:
    metadata = project_dao.read_metadata(project_id)
    metadata.remove_shape_metadata(shape_id)
    project_dao.delete_shape(project_id, shape_id)
    project_dao.save_or_update_metadata(metadata)


def map_shape_to_hydrus(project_id: ProjectID, shape_id: ShapeID, hydrus_id: HydrusID):
    metadata = project_dao.read_metadata(project_id)
    metadata.map_shape_to_hydrus(shape_id, hydrus_id)
    project_dao.save_or_update_metadata(metadata)


def map_shape_to_manual_value(project_id: ProjectID, shape_id: ShapeID, value: float):
    metadata = project_dao.read_metadata(project_id)
    metadata.map_shape_to_manual_value(shape_id, value)
    project_dao.save_or_update_metadata(metadata)


def map_hydrus_to_weather_file(project_id: ProjectID, hydrus_id: HydrusID, weather_id: WeatherID):
    metadata = project_dao.read_metadata(project_id)
    metadata.map_hydrus_to_weather(hydrus_id, weather_id)
    project_dao.save_or_update_metadata(metadata)


def remove_shape_mapping(project_id: ProjectID, shape_id: ShapeID):
    metadata = project_dao.read_metadata(project_id)
    metadata.remove_shape_mapping(shape_id)
    project_dao.save_or_update_metadata(metadata)


def remove_weather_hydrus_mapping(project_id: ProjectID, hydrus_id: HydrusID):
    metadata = project_dao.read_metadata(project_id)
    metadata.remove_hydrus_weather_mapping(hydrus_id)
    project_dao.save_or_update_metadata(metadata)


def wipe_all_shapes(project_id: ProjectID) -> None:
    metadata = project_dao.read_metadata(project_id)
    for shape_id in metadata.shapes:
<<<<<<< HEAD
        project_dao.delete_shape(metadata.project_id, shape_id)
=======
        project_dao.delete_shape(metadata.project_id, shape_id)
        metadata.remove_shape_metadata(shape_id)
    project_dao.save_or_update_metadata(metadata)
>>>>>>> a484fbaa
<|MERGE_RESOLUTION|>--- conflicted
+++ resolved
@@ -4,16 +4,6 @@
 import numpy as np
 from werkzeug.datastructures import FileStorage
 
-<<<<<<< HEAD
-from hmse_hydrological_models.hydrus import hydrus_utils
-from hmse_hydrological_models.modflow import modflow_utils
-from hmse_hydrological_models.modflow.modflow_metadata import ModflowMetadata
-from project_dao import project_dao
-from project_exceptions import ProjectSimulationNotFinishedError
-from project_metadata import ProjectMetadata
-from shape_utils import generate_random_html_color
-from typing_help import ProjectID, HydrusID, ShapeID, WeatherID
-=======
 from .hmse_hydrological_models.hydrus import hydrus_utils
 from .hmse_hydrological_models.modflow import modflow_utils
 from .hmse_hydrological_models.modflow.modflow_metadata import ModflowMetadata
@@ -23,7 +13,6 @@
 from .shape_utils import generate_random_html_color
 from .typing_help import ProjectID, ShapeID, WeatherID
 from .hmse_hydrological_models.typing_help import HydrusID
->>>>>>> a484fbaa
 
 
 def get(project_id: ProjectID) -> ProjectMetadata:
@@ -196,10 +185,6 @@
 def wipe_all_shapes(project_id: ProjectID) -> None:
     metadata = project_dao.read_metadata(project_id)
     for shape_id in metadata.shapes:
-<<<<<<< HEAD
-        project_dao.delete_shape(metadata.project_id, shape_id)
-=======
         project_dao.delete_shape(metadata.project_id, shape_id)
         metadata.remove_shape_metadata(shape_id)
-    project_dao.save_or_update_metadata(metadata)
->>>>>>> a484fbaa
+    project_dao.save_or_update_metadata(metadata)
import random
import tempfile
from typing import List, Dict

import numpy as np
from werkzeug.datastructures import FileStorage

from hmse_simulations.hmse_projects.hmse_hydrological_models.hydrus import hydrus_utils
from hmse_simulations.hmse_projects.hmse_hydrological_models.modflow import modflow_utils
from hmse_simulations.hmse_projects.hmse_hydrological_models.modflow.modflow_metadata import ModflowMetadata
from hmse_simulations.hmse_projects.project_dao import project_dao
from hmse_simulations.hmse_projects.project_exceptions import ProjectSimulationNotFinishedError
from hmse_simulations.hmse_projects.project_metadata import ProjectMetadata
from hmse_simulations.hmse_projects.shape_utils import generate_random_html_color
from hmse_simulations.hmse_projects.typing_help import ProjectID, HydrusID, ShapeID, WeatherID, ShapeColor


def get(project_id: ProjectID) -> ProjectMetadata:
    return project_dao.read_metadata(project_id)


def get_all_project_names() -> List[ProjectID]:
    return project_dao.read_all_names()


def save_or_update_metadata(metadata: ProjectMetadata) -> None:
    project_dao.save_or_update_metadata(metadata)


def delete(project_id: ProjectID) -> None:
    project_dao.delete_project(project_id)


def download_project(project_id: ProjectID):
    if not project_dao.read_metadata(project_id).finished:
        raise ProjectSimulationNotFinishedError()
    return project_dao.download_project(project_id)


def is_finished(project_id: ProjectID) -> bool:
    return project_dao.read_metadata(project_id).finished


def add_hydrus_model(project_id: ProjectID, hydrus_model: FileStorage) -> HydrusID:
    metadata = project_dao.read_metadata(project_id)
<<<<<<< HEAD
    hydrus_id = hydrus_model.filename[:-4]    # .zip file
=======
    hydrus_id = hydrus_model.filename[:-4]  # .zip file
>>>>>>> c70b9cbb

    with tempfile.TemporaryDirectory() as validation_dir:
        hydrus_utils.validate_model(hydrus_model, validation_dir)
        project_dao.add_hydrus_model(project_id, hydrus_id, validation_dir)
        metadata.add_hydrus_model(hydrus_id)
        project_dao.save_or_update_metadata(metadata)
        return hydrus_id


def delete_hydrus_model(project_id: ProjectID, hydrus_id: HydrusID):
    metadata = project_dao.read_metadata(project_id)
    metadata.remove_hydrus_model(hydrus_id)
    project_dao.delete_hydrus_model(project_id, hydrus_id)
    project_dao.save_or_update_metadata(metadata)


def set_modflow_model(project_id: ProjectID, modflow_model: FileStorage) -> ModflowMetadata:
    metadata = project_dao.read_metadata(project_id)

    if metadata.modflow_metadata:
        project_dao.delete_modflow_model(project_id, metadata.modflow_metadata.modflow_id)

<<<<<<< HEAD
    modflow_id = modflow_model.filename[:-4]    # .zip file
=======
    modflow_id = modflow_model.filename[:-4]  # .zip file
>>>>>>> c70b9cbb
    with tempfile.TemporaryDirectory() as validation_dir:
        model_metadata, rch_shapes = modflow_utils.extract_metadata(modflow_model, validation_dir)
        project_dao.add_modflow_model(project_id, modflow_id, validation_dir)
        metadata.set_modflow_metadata(model_metadata)
        project_dao.save_or_update_metadata(metadata)
        project_dao.add_modflow_rch_shapes(project_id, rch_shapes)
        return model_metadata


def delete_modflow_model(project_id: ProjectID):
    metadata = project_dao.read_metadata(project_id)
    modflow_id = metadata.modflow_metadata.modflow_id
    metadata.remove_modflow_metadata()
    project_dao.delete_modflow_model(project_id, modflow_id)
    project_dao.save_or_update_metadata(metadata)


def add_weather_file(project_id: ProjectID, weather_file: FileStorage) -> WeatherID:
    metadata = project_dao.read_metadata(project_id)
<<<<<<< HEAD
    weather_id = weather_file.filename[:-4]    # .csv file
=======
    weather_id = weather_file.filename[:-4]  # .csv file
>>>>>>> c70b9cbb
    metadata.add_weather_file(weather_id)
    project_dao.add_weather_file(project_id, weather_id, weather_file)
    project_dao.save_or_update_metadata(metadata)
    return weather_id


def delete_weather_file(project_id: ProjectID, weather_id: HydrusID):
    metadata = project_dao.read_metadata(project_id)
    metadata.remove_weather_file(weather_id)
    project_dao.delete_weather_file(project_id, weather_id)
    project_dao.save_or_update_metadata(metadata)


def wipe_all_shapes(project_id: ProjectID) -> None:
    metadata = project_dao.read_metadata(project_id)
    for shape_id in metadata.shapes:
        project_dao.delete_shape(project_id, shape_id)


def get_all_shapes(project_id: ProjectID) -> Dict[ShapeID, np.ndarray]:
    metadata = project_dao.read_metadata(project_id)
    shapes = {}
    for shape_id in metadata.shapes.keys():
        shapes[shape_id] = project_dao.get_shape(project_id, shape_id).tolist()
    return shapes


def add_rch_shapes(project_id: ProjectID):
    rch_shapes = project_dao.get_rch_shapes(project_id)
    for shape_id, mask in rch_shapes.items():
        project_dao.save_or_update_shape(project_id, shape_id, mask)
    return {
        "shapeIds": {shape_id: generate_random_html_color() for shape_id in rch_shapes.keys()},
        "shapeMasks": {shape_id: mask.tolist() for shape_id, mask in rch_shapes.items()},
    }


def save_or_update_shape(project_id: ProjectID, shape_id: ShapeID, shape_mask: np.ndarray, color: str,
                         new_shape_id: ShapeID) -> None:
    metadata = project_dao.read_metadata(project_id)
    if metadata.contains_shape(shape_id) and shape_id != new_shape_id:
        project_dao.delete_shape(project_id, shape_id)
        current_shape_mapping = metadata.shapes_to_hydrus.get(shape_id)

        if current_shape_mapping is not None:
            if isinstance(current_shape_mapping, float):
                metadata.map_shape_to_manual_value(new_shape_id, current_shape_mapping)
            else:
                metadata.map_shape_to_hydrus(new_shape_id, current_shape_mapping)
            metadata.remove_shape_mapping(shape_id)
        metadata.remove_shape_metadata(shape_id)

    metadata.add_shape_metadata(new_shape_id, color)
    project_dao.save_or_update_shape(project_id, new_shape_id, shape_mask)
    project_dao.save_or_update_metadata(metadata)


def delete_shape(project_id: ProjectID, shape_id: ShapeID) -> None:
    project_dao.delete_shape(project_id, shape_id)


def map_shape_to_hydrus(project_id: ProjectID, shape_id: ShapeID, hydrus_id: HydrusID):
    metadata = project_dao.read_metadata(project_id)
    metadata.map_shape_to_hydrus(shape_id, hydrus_id)
    project_dao.save_or_update_metadata(metadata)


def map_shape_to_manual_value(project_id: ProjectID, shape_id: ShapeID, value: float):
    metadata = project_dao.read_metadata(project_id)
    metadata.map_shape_to_manual_value(shape_id, value)
    project_dao.save_or_update_metadata(metadata)


def map_hydrus_to_weather_file(project_id: ProjectID, hydrus_id: HydrusID, weather_id: WeatherID):
    metadata = project_dao.read_metadata(project_id)
    metadata.map_hydrus_to_weather(hydrus_id, weather_id)
    project_dao.save_or_update_metadata(metadata)


def remove_shape_mapping(project_id: ProjectID, shape_id: ShapeID):
    metadata = project_dao.read_metadata(project_id)
    metadata.remove_shape_mapping(shape_id)
    project_dao.save_or_update_metadata(metadata)


def remove_weather_hydrus_mapping(project_id: ProjectID, hydrus_id: HydrusID):
    metadata = project_dao.read_metadata(project_id)
    metadata.remove_hydrus_weather_mapping(hydrus_id)
    project_dao.save_or_update_metadata(metadata)<|MERGE_RESOLUTION|>--- conflicted
+++ resolved
@@ -1,4 +1,3 @@
-import random
 import tempfile
 from typing import List, Dict
 
@@ -12,7 +11,7 @@
 from hmse_simulations.hmse_projects.project_exceptions import ProjectSimulationNotFinishedError
 from hmse_simulations.hmse_projects.project_metadata import ProjectMetadata
 from hmse_simulations.hmse_projects.shape_utils import generate_random_html_color
-from hmse_simulations.hmse_projects.typing_help import ProjectID, HydrusID, ShapeID, WeatherID, ShapeColor
+from hmse_simulations.hmse_projects.typing_help import ProjectID, HydrusID, ShapeID, WeatherID
 
 
 def get(project_id: ProjectID) -> ProjectMetadata:
@@ -43,11 +42,7 @@
 
 def add_hydrus_model(project_id: ProjectID, hydrus_model: FileStorage) -> HydrusID:
     metadata = project_dao.read_metadata(project_id)
-<<<<<<< HEAD
-    hydrus_id = hydrus_model.filename[:-4]    # .zip file
-=======
     hydrus_id = hydrus_model.filename[:-4]  # .zip file
->>>>>>> c70b9cbb
 
     with tempfile.TemporaryDirectory() as validation_dir:
         hydrus_utils.validate_model(hydrus_model, validation_dir)
@@ -70,11 +65,7 @@
     if metadata.modflow_metadata:
         project_dao.delete_modflow_model(project_id, metadata.modflow_metadata.modflow_id)
 
-<<<<<<< HEAD
-    modflow_id = modflow_model.filename[:-4]    # .zip file
-=======
     modflow_id = modflow_model.filename[:-4]  # .zip file
->>>>>>> c70b9cbb
     with tempfile.TemporaryDirectory() as validation_dir:
         model_metadata, rch_shapes = modflow_utils.extract_metadata(modflow_model, validation_dir)
         project_dao.add_modflow_model(project_id, modflow_id, validation_dir)
@@ -94,11 +85,7 @@
 
 def add_weather_file(project_id: ProjectID, weather_file: FileStorage) -> WeatherID:
     metadata = project_dao.read_metadata(project_id)
-<<<<<<< HEAD
-    weather_id = weather_file.filename[:-4]    # .csv file
-=======
     weather_id = weather_file.filename[:-4]  # .csv file
->>>>>>> c70b9cbb
     metadata.add_weather_file(weather_id)
     project_dao.add_weather_file(project_id, weather_id, weather_file)
     project_dao.save_or_update_metadata(metadata)

--- conflicted
+++ resolved
@@ -85,18 +85,10 @@
 
     def add_weather_file(self, project_id: ProjectID, weather_id: WeatherID, weather_file: FileStorage) -> None:
         os.makedirs(os.path.join(ProjectDao.get_project_path(project_id), 'weather'), exist_ok=True)
-<<<<<<< HEAD
-        weather_file.save(f"{ProjectDao.get_weather_model_path(project_id, weather_id)}"
-                          f".{weather_file.filename.split('.')[-1]}")
-
-    def delete_weather_file(self, project_id: ProjectID, weather_file_id: WeatherID) -> None:
-        os.remove(ProjectDao.get_weather_model_path(project_id, f"{weather_file_id}.csv"))
-=======
         weather_file.save(f"{ProjectDao.get_weather_model_path(project_id, weather_id)}")
 
     def delete_weather_file(self, project_id: ProjectID, weather_file_id: WeatherID) -> None:
         os.remove(ProjectDao.get_weather_model_path(project_id, weather_file_id))
->>>>>>> a4a1ded0
 
     def save_or_update_shape(self,
                              project_id: ProjectID,
@@ -108,14 +100,11 @@
     def get_rch_shapes(self, project_id: ProjectID):
         return {shape_id[:-4]: np.load(ProjectDao.get_rch_shape_filepath(project_id, shape_id[:-4]))
                 for shape_id in os.listdir(ProjectDao.get_rch_shapes_path(project_id))}
-<<<<<<< HEAD
-=======
 
     def delete_rch_shapes(self, project_id: ProjectID):
         rch_shapes_path = ProjectDao.get_rch_shapes_path(project_id)
         for rch_shape_id in os.listdir(rch_shapes_path):
             os.remove(os.path.join(rch_shapes_path, rch_shape_id))
->>>>>>> a4a1ded0
 
     def get_shape(self, project_id: ProjectID, shape_id: ShapeID) -> np.ndarray:
         return np.load(ProjectDao.get_shape_path(project_id, shape_id))
@@ -144,7 +133,6 @@
     @staticmethod
     def get_weather_model_path(project_id: ProjectID, weather_id: WeatherID):
         return os.path.join(ProjectDao.get_project_path(project_id), 'weather', f"{weather_id}.csv")
-<<<<<<< HEAD
 
     @staticmethod
     def get_shape_path(project_id: ProjectID, shape_id: ShapeID):
@@ -159,22 +147,6 @@
         return os.path.join(ProjectDao.get_rch_shapes_path(project_id), f"{shape_id}.npy")
 
     @staticmethod
-=======
-
-    @staticmethod
-    def get_shape_path(project_id: ProjectID, shape_id: ShapeID):
-        return os.path.join(ProjectDao.get_project_path(project_id), 'shapes', f"{shape_id}.npy")
-
-    @staticmethod
-    def get_rch_shapes_path(project_id: ProjectID):
-        return os.path.join(ProjectDao.get_project_path(project_id), 'rch_shapes')
-
-    @staticmethod
-    def get_rch_shape_filepath(project_id: ProjectID, shape_id: ShapeID):
-        return os.path.join(ProjectDao.get_rch_shapes_path(project_id), f"{shape_id}.npy")
-
-    @staticmethod
->>>>>>> a4a1ded0
     def get_simulation_path(project_id: ProjectID):
         return os.path.join(ProjectDao.get_project_path(project_id), "simulation")
 

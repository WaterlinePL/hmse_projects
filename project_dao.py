--- conflicted
+++ resolved
@@ -2,26 +2,16 @@
 import json
 import logging
 import os
-<<<<<<< HEAD
 import shutil
-=======
-from abc import ABC, abstractmethod
->>>>>>> a484fbaa
 from typing import List
 
 import numpy as np
 from werkzeug.datastructures import FileStorage
 
-<<<<<<< HEAD
-from hmse_hydrological_models.modflow.modflow_metadata import ModflowMetadata
-from project_metadata import ProjectMetadata
-from typing_help import ProjectID, ModflowID, HydrusID, WeatherID, ShapeID
-=======
 from .hmse_hydrological_models.modflow.modflow_metadata import ModflowMetadata
 from .project_metadata import ProjectMetadata
 from .typing_help import ProjectID, WeatherID, ShapeID
 from .hmse_hydrological_models.typing_help import ModflowID, HydrusID
->>>>>>> a484fbaa
 
 WORKSPACE_PATH = 'workspace'
 METADATA_FILENAME = 'metadata.json'
@@ -117,14 +107,6 @@
         for rch_shape_id in os.listdir(rch_shapes_path):
             os.remove(os.path.join(rch_shapes_path, rch_shape_id))
 
-<<<<<<< HEAD
-=======
-    @abstractmethod
-    def delete_rch_shapes(self, project_id: ProjectID):
-        ...
-
-    @abstractmethod
->>>>>>> a484fbaa
     def get_shape(self, project_id: ProjectID, shape_id: ShapeID) -> np.ndarray:
         return np.load(ProjectDao.get_shape_path(project_id, shape_id))
 

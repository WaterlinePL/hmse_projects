--- conflicted
+++ resolved
@@ -1,7 +1,3 @@
-<<<<<<< HEAD
-# Interface
-=======
->>>>>>> 87c04dd2
 import json
 import logging
 import os
@@ -18,10 +14,6 @@
 from .project_metadata import ProjectMetadata
 from .typing_help import ProjectID, WeatherID, ShapeID
 
-WORKSPACE_PATH = 'workspace'
-METADATA_FILENAME = 'metadata.json'
-
-<<<<<<< HEAD
 
 class ProjectDao:
 
@@ -29,16 +21,7 @@
         os.makedirs(WORKSPACE_PATH, exist_ok=True)
 
     def read_metadata(self, project_id: ProjectID) -> ProjectMetadata:
-        with open(os.path.join(WORKSPACE_PATH, project_id, METADATA_FILENAME), 'r') as handle:
-=======
-class ProjectDao:
-
-    def __init__(self):
-        os.makedirs(WORKSPACE_PATH, exist_ok=True)
-
-    def read_metadata(self, project_id: ProjectID) -> ProjectMetadata:
         with open(local_paths.get_project_metadata_path(project_id), 'r') as handle:
->>>>>>> 87c04dd2
             metadata = ProjectMetadata(**json.load(handle))
             if isinstance(metadata.modflow_metadata, dict):
                 metadata.modflow_metadata = ModflowMetadata(**metadata.modflow_metadata)
@@ -51,21 +34,6 @@
         return os.listdir(WORKSPACE_PATH)
 
     def save_or_update_metadata(self, metadata: ProjectMetadata) -> None:
-<<<<<<< HEAD
-        project_path = os.path.join(WORKSPACE_PATH, metadata.project_id)
-        os.makedirs(project_path, exist_ok=True)
-        with open(os.path.join(project_path, METADATA_FILENAME), 'w') as handle:
-            json.dump(metadata.to_json_response(), handle, indent=2, default=lambda o: o.__dict__)
-            os.makedirs(os.path.join(ProjectDao.get_project_path(metadata.project_id), 'modflow'), exist_ok=True)
-            os.makedirs(os.path.join(ProjectDao.get_project_path(metadata.project_id), 'hydrus'), exist_ok=True)
-            os.makedirs(os.path.join(ProjectDao.get_project_path(metadata.project_id), 'weather'), exist_ok=True)
-            os.makedirs(os.path.join(ProjectDao.get_project_path(metadata.project_id), 'shapes'), exist_ok=True)
-            os.makedirs(os.path.join(ProjectDao.get_rch_shapes_path(metadata.project_id)), exist_ok=True)
-
-    def delete_project(self, project_id: ProjectID) -> None:
-        try:
-            shutil.rmtree(ProjectDao.get_project_path(project_id))
-=======
         project_id = metadata.project_id
         os.makedirs(local_paths.get_project_dir(project_id), exist_ok=True)
 
@@ -81,21 +49,10 @@
     def delete_project(self, project_id: ProjectID) -> None:
         try:
             shutil.rmtree(local_paths.get_project_dir(project_id))
->>>>>>> 87c04dd2
         except OSError as e:
             logging.error(f"Error occurred during deleting project {project_id}: {str(e)}")
 
     def download_project(self, project_id: ProjectID) -> str:
-<<<<<<< HEAD
-        return shutil.make_archive(base_name=os.path.join(ProjectDao.get_project_path(project_id), project_id),
-                                   format='zip',
-                                   root_dir=ProjectDao.get_simulation_path(project_id))
-
-    def add_hydrus_model(self, project_id: ProjectID,
-                         hydrus_id: HydrusID,
-                         validated_model_path: os.PathLike) -> None:
-        hydrus_model_dir = ProjectDao.get_hydrus_model_path(project_id, hydrus_id)
-=======
         return shutil.make_archive(base_name=os.path.join(local_paths.get_project_dir(project_id), project_id),
                                    format='zip',
                                    root_dir=local_paths.get_simulation_dir(project_id))
@@ -104,7 +61,6 @@
                          hydrus_id: HydrusID,
                          validated_model_path: str) -> None:
         hydrus_model_dir = local_paths.get_hydrus_model_path(project_id, hydrus_id)
->>>>>>> 87c04dd2
         os.makedirs(hydrus_model_dir)
         for hydrus_file in os.listdir(validated_model_path):
             validated_file_path = os.path.join(validated_model_path, hydrus_file)
@@ -112,65 +68,33 @@
 
     def add_modflow_model(self, project_id: ProjectID,
                           modflow_id: ModflowID,
-<<<<<<< HEAD
-                          validated_model_path: os.PathLike) -> None:
-        modflow_model_dir = ProjectDao.get_modflow_model_path(project_id, modflow_id)
-=======
                           validated_model_path: str) -> None:
         modflow_model_dir = local_paths.get_modflow_model_path(project_id, modflow_id)
->>>>>>> 87c04dd2
         os.makedirs(modflow_model_dir)
         for modflow_file in os.listdir(validated_model_path):
             validated_file_path = os.path.join(validated_model_path, modflow_file)
             shutil.move(validated_file_path, modflow_model_dir)
 
     def delete_hydrus_model(self, project_id: ProjectID, hydrus_id: HydrusID) -> None:
-<<<<<<< HEAD
-        shutil.rmtree(ProjectDao.get_hydrus_model_path(project_id, hydrus_id))
-
-    def delete_modflow_model(self, project_id: ProjectID, modflow_id: ModflowID) -> None:
-        shutil.rmtree(ProjectDao.get_modflow_model_path(project_id, modflow_id))
-        rch_shapes_path = ProjectDao.get_rch_shapes_path(project_id)
-=======
         shutil.rmtree(local_paths.get_hydrus_model_path(project_id, hydrus_id))
 
     def delete_modflow_model(self, project_id: ProjectID, modflow_id: ModflowID) -> None:
         shutil.rmtree(local_paths.get_modflow_model_path(project_id, modflow_id))
         rch_shapes_path = local_paths.get_rch_shapes_dir(project_id)
->>>>>>> 87c04dd2
         shutil.rmtree(rch_shapes_path)
         os.makedirs(rch_shapes_path)
 
     def add_weather_file(self, project_id: ProjectID, weather_id: WeatherID, weather_file: FileStorage) -> None:
-<<<<<<< HEAD
-        os.makedirs(os.path.join(ProjectDao.get_project_path(project_id), 'weather'), exist_ok=True)
-        weather_file.save(f"{ProjectDao.get_weather_model_path(project_id, weather_id)}")
-
-    def delete_weather_file(self, project_id: ProjectID, weather_file_id: WeatherID) -> None:
-        os.remove(ProjectDao.get_weather_model_path(project_id, weather_file_id))
-=======
         os.makedirs(local_paths.get_weather_dir(project_id), exist_ok=True)
         weather_file.save(f"{local_paths.get_weather_model_path(project_id, weather_id)}")
 
     def delete_weather_file(self, project_id: ProjectID, weather_file_id: WeatherID) -> None:
         os.remove(local_paths.get_weather_model_path(project_id, weather_file_id))
->>>>>>> 87c04dd2
 
     def save_or_update_shape(self,
                              project_id: ProjectID,
                              shape_id: ShapeID,
                              shape_mask: np.ndarray) -> None:
-<<<<<<< HEAD
-        os.makedirs(os.path.join(ProjectDao.get_project_path(project_id), 'shapes'), exist_ok=True)
-        np.save(ProjectDao.get_shape_path(project_id, shape_id), shape_mask)
-
-    def get_rch_shapes(self, project_id: ProjectID):
-        return {shape_id[:-4]: np.load(ProjectDao.get_rch_shape_filepath(project_id, shape_id[:-4]))
-                for shape_id in os.listdir(ProjectDao.get_rch_shapes_path(project_id))}
-
-    def delete_rch_shapes(self, project_id: ProjectID):
-        rch_shapes_path = ProjectDao.get_rch_shapes_path(project_id)
-=======
         os.makedirs(local_paths.get_shapes_dir(project_id), exist_ok=True)
         np.save(local_paths.get_shape_path(project_id, shape_id), shape_mask)
 
@@ -180,55 +104,10 @@
 
     def delete_rch_shapes(self, project_id: ProjectID):
         rch_shapes_path = local_paths.get_rch_shapes_dir(project_id)
->>>>>>> 87c04dd2
         for rch_shape_id in os.listdir(rch_shapes_path):
             os.remove(os.path.join(rch_shapes_path, rch_shape_id))
 
     def get_shape(self, project_id: ProjectID, shape_id: ShapeID) -> np.ndarray:
-<<<<<<< HEAD
-        return np.load(ProjectDao.get_shape_path(project_id, shape_id))
-
-    def delete_shape(self, project_id: ProjectID, shape_id: ShapeID) -> None:
-        os.remove(ProjectDao.get_shape_path(project_id, shape_id))
-
-    def add_modflow_rch_shapes(self, project_id: ProjectID, rch_shapes: List[np.ndarray]):
-        os.makedirs(os.path.join(ProjectDao.get_project_path(project_id), 'rch_shapes'), exist_ok=True)
-        for i, mask in enumerate(rch_shapes):
-            shape_id = f"rch_shape_{i + 1}"
-            np.save(ProjectDao.get_rch_shape_filepath(project_id, shape_id), mask)
-
-    @staticmethod
-    def get_project_path(project_id: ProjectID):
-        return os.path.join(WORKSPACE_PATH, project_id)
-
-    @staticmethod
-    def get_modflow_model_path(project_id: ProjectID, modflow_id: ModflowID):
-        return os.path.join(ProjectDao.get_project_path(project_id), 'modflow', modflow_id)
-
-    @staticmethod
-    def get_hydrus_model_path(project_id: ProjectID, hydrus_id: HydrusID):
-        return os.path.join(ProjectDao.get_project_path(project_id), 'hydrus', hydrus_id)
-
-    @staticmethod
-    def get_weather_model_path(project_id: ProjectID, weather_id: WeatherID):
-        return os.path.join(ProjectDao.get_project_path(project_id), 'weather', f"{weather_id}.csv")
-
-    @staticmethod
-    def get_shape_path(project_id: ProjectID, shape_id: ShapeID):
-        return os.path.join(ProjectDao.get_project_path(project_id), 'shapes', f"{shape_id}.npy")
-
-    @staticmethod
-    def get_rch_shapes_path(project_id: ProjectID):
-        return os.path.join(ProjectDao.get_project_path(project_id), 'rch_shapes')
-
-    @staticmethod
-    def get_rch_shape_filepath(project_id: ProjectID, shape_id: ShapeID):
-        return os.path.join(ProjectDao.get_rch_shapes_path(project_id), f"{shape_id}.npy")
-
-    @staticmethod
-    def get_simulation_path(project_id: ProjectID):
-        return os.path.join(ProjectDao.get_project_path(project_id), "simulation")
-=======
         return np.load(local_paths.get_shape_path(project_id, shape_id))
 
     def delete_shape(self, project_id: ProjectID, shape_id: ShapeID) -> None:
@@ -239,7 +118,6 @@
         for i, mask in enumerate(rch_shapes):
             shape_id = f"rch_shape_{i + 1}"
             np.save(local_paths.get_rch_shape_filepath(project_id, shape_id), mask)
->>>>>>> 87c04dd2
 
 
 project_dao = ProjectDao()
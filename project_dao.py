# Interface
import json
import logging
import os
import shutil
from typing import List

import numpy as np
from werkzeug.datastructures import FileStorage

from .hmse_hydrological_models.modflow.modflow_metadata import ModflowMetadata
from .hmse_hydrological_models.modflow.modflow_step import ModflowStep, ModflowStepType
from .project_metadata import ProjectMetadata
from .simulation_mode import SimulationMode
from .typing_help import ProjectID, WeatherID, ShapeID
from .hmse_hydrological_models.typing_help import ModflowID, HydrusID

WORKSPACE_PATH = 'workspace'
METADATA_FILENAME = 'metadata.json'


class ProjectDao:

    def __init__(self):
        os.makedirs(WORKSPACE_PATH, exist_ok=True)

    def read_metadata(self, project_id: ProjectID) -> ProjectMetadata:
        with open(os.path.join(WORKSPACE_PATH, project_id, METADATA_FILENAME), 'r') as handle:
            metadata = ProjectMetadata(**json.load(handle))
            if isinstance(metadata.modflow_metadata, dict):
                metadata.modflow_metadata = ModflowMetadata(**metadata.modflow_metadata)
            return metadata

    def read_all_metadata(self) -> List[ProjectMetadata]:
        return [self.read_metadata(project_id) for project_id in self.read_all_names()]

    def read_all_names(self) -> List[str]:
        return os.listdir(WORKSPACE_PATH)

    def save_or_update_metadata(self, metadata: ProjectMetadata) -> None:
        project_path = os.path.join(WORKSPACE_PATH, metadata.project_id)
        os.makedirs(project_path, exist_ok=True)
        with open(os.path.join(project_path, METADATA_FILENAME), 'w') as handle:
            json.dump(metadata.to_json_response(), handle, indent=2, default=lambda o: o.__dict__)
            os.makedirs(os.path.join(ProjectDao.get_project_path(metadata.project_id), 'modflow'), exist_ok=True)
            os.makedirs(os.path.join(ProjectDao.get_project_path(metadata.project_id), 'hydrus'), exist_ok=True)
            os.makedirs(os.path.join(ProjectDao.get_project_path(metadata.project_id), 'weather'), exist_ok=True)
            os.makedirs(os.path.join(ProjectDao.get_project_path(metadata.project_id), 'shapes'), exist_ok=True)
            os.makedirs(os.path.join(ProjectDao.get_rch_shapes_path(metadata.project_id)), exist_ok=True)

    def delete_project(self, project_id: ProjectID) -> None:
        try:
            shutil.rmtree(ProjectDao.get_project_path(project_id))
        except OSError as e:
            logging.error(f"Error occurred during deleting project {project_id}: {str(e)}")

    def download_project(self, project_id: ProjectID) -> str:
        return shutil.make_archive(base_name=os.path.join(ProjectDao.get_project_path(project_id), project_id),
                                   format='zip',
                                   root_dir=ProjectDao.get_simulation_path(project_id))

    def add_hydrus_model(self, project_id: ProjectID,
                         hydrus_id: HydrusID,
                         validated_model_path: os.PathLike) -> None:
        hydrus_model_dir = ProjectDao.get_hydrus_model_path(project_id, hydrus_id)
        os.makedirs(hydrus_model_dir)
        for hydrus_file in os.listdir(validated_model_path):
            validated_file_path = os.path.join(validated_model_path, hydrus_file)
            shutil.move(validated_file_path, hydrus_model_dir)

    def add_modflow_model(self, project_id: ProjectID,
                          modflow_id: ModflowID,
                          validated_model_path: os.PathLike) -> None:
        modflow_model_dir = ProjectDao.get_modflow_model_path(project_id, modflow_id)
        os.makedirs(modflow_model_dir)
        for modflow_file in os.listdir(validated_model_path):
            validated_file_path = os.path.join(validated_model_path, modflow_file)
            shutil.move(validated_file_path, modflow_model_dir)

    def delete_hydrus_model(self, project_id: ProjectID, hydrus_id: HydrusID) -> None:
        shutil.rmtree(ProjectDao.get_hydrus_model_path(project_id, hydrus_id))

    def delete_modflow_model(self, project_id: ProjectID, modflow_id: ModflowID) -> None:
        shutil.rmtree(ProjectDao.get_modflow_model_path(project_id, modflow_id))
        rch_shapes_path = ProjectDao.get_rch_shapes_path(project_id)
        shutil.rmtree(rch_shapes_path)
        os.makedirs(rch_shapes_path)

    def add_weather_file(self, project_id: ProjectID, weather_id: WeatherID, weather_file: FileStorage) -> None:
        os.makedirs(os.path.join(ProjectDao.get_project_path(project_id), 'weather'), exist_ok=True)
        weather_file.save(f"{ProjectDao.get_weather_model_path(project_id, weather_id)}")

    def delete_weather_file(self, project_id: ProjectID, weather_file_id: WeatherID) -> None:
        os.remove(ProjectDao.get_weather_model_path(project_id, weather_file_id))

    def save_or_update_shape(self,
                             project_id: ProjectID,
                             shape_id: ShapeID,
                             shape_mask: np.ndarray) -> None:
        os.makedirs(os.path.join(ProjectDao.get_project_path(project_id), 'shapes'), exist_ok=True)
        np.save(ProjectDao.get_shape_path(project_id, shape_id), shape_mask)

    def get_rch_shapes(self, project_id: ProjectID):
        return {shape_id[:-4]: np.load(ProjectDao.get_rch_shape_filepath(project_id, shape_id[:-4]))
                for shape_id in os.listdir(ProjectDao.get_rch_shapes_path(project_id))}

    def delete_rch_shapes(self, project_id: ProjectID):
        rch_shapes_path = ProjectDao.get_rch_shapes_path(project_id)
        for rch_shape_id in os.listdir(rch_shapes_path):
            os.remove(os.path.join(rch_shapes_path, rch_shape_id))

    def get_shape(self, project_id: ProjectID, shape_id: ShapeID) -> np.ndarray:
        return np.load(ProjectDao.get_shape_path(project_id, shape_id))

    def delete_shape(self, project_id: ProjectID, shape_id: ShapeID) -> None:
        os.remove(ProjectDao.get_shape_path(project_id, shape_id))

    def add_modflow_rch_shapes(self, project_id: ProjectID, rch_shapes: List[np.ndarray]):
        os.makedirs(os.path.join(ProjectDao.get_project_path(project_id), 'rch_shapes'), exist_ok=True)
        for i, mask in enumerate(rch_shapes):
            shape_id = f"rch_shape_{i + 1}"
            np.save(ProjectDao.get_rch_shape_filepath(project_id, shape_id), mask)

<<<<<<< HEAD
    @staticmethod
    def get_project_path(project_id: ProjectID):
        return os.path.join(WORKSPACE_PATH, project_id)
=======
    def get_rch_shapes(self, project_id: ProjectID):
        shape1 = np.zeros((10, 10))
        shape1[7:10, :4] = 1
        shape2 = np.zeros((10, 10))
        shape2[:4, 7:10] = 1
        return {
            "rchShape1": shape1,
            "rchShape2": shape2
        }

    def read_metadata(self, project_id: ProjectID) -> ProjectMetadata:
        return ProjectMetadata(project_id,
                               project_name=project_id,
                               finished=True,
                               lat=10.10,
                               long=34.34,
                               start_date='2020-01-01',
                               spin_up=365,
                               modflow_metadata=ModflowMetadata(
                                   modflow_id="cekcyn-test",
                                   rows=10,
                                   cols=10,
                                   grid_unit='meter',
                                   row_cells=[50] * 10,
                                   col_cells=[20] * 10,
                                   steps_info=[
                                       ModflowStep(ModflowStepType.STEADY_STATE, 365),
                                       ModflowStep(ModflowStepType.TRANSIENT, 30),
                                   ]
                               ),
                               hydrus_models={'las', 'trawa'},
                               weather_files={'weather1', 'weather2'},
                               shapes={'shape1': 'green',
                                       'shape2': 'blue'},
                               hydrus_to_weather={'las': 'weather1'},
                               shapes_to_hydrus={'shape1': 'trawa'},
                               hydrus_durations={'las': 365, 'trawa': 250},
                               weather_files_durations={'weather1': 700, 'weather2': 800},
                               simulation_mode=SimulationMode.WITH_FEEDBACK
                               )

    def read_all_metadata(self) -> List[ProjectMetadata]:
        return [ProjectMetadata("sample-project")]
>>>>>>> e095e7ae

    @staticmethod
    def get_modflow_model_path(project_id: ProjectID, modflow_id: ModflowID):
        return os.path.join(ProjectDao.get_project_path(project_id), 'modflow', modflow_id)

    @staticmethod
    def get_hydrus_model_path(project_id: ProjectID, hydrus_id: HydrusID):
        return os.path.join(ProjectDao.get_project_path(project_id), 'hydrus', hydrus_id)

    @staticmethod
    def get_weather_model_path(project_id: ProjectID, weather_id: WeatherID):
        return os.path.join(ProjectDao.get_project_path(project_id), 'weather', f"{weather_id}.csv")

    @staticmethod
    def get_shape_path(project_id: ProjectID, shape_id: ShapeID):
        return os.path.join(ProjectDao.get_project_path(project_id), 'shapes', f"{shape_id}.npy")

    @staticmethod
    def get_rch_shapes_path(project_id: ProjectID):
        return os.path.join(ProjectDao.get_project_path(project_id), 'rch_shapes')

    @staticmethod
    def get_rch_shape_filepath(project_id: ProjectID, shape_id: ShapeID):
        return os.path.join(ProjectDao.get_rch_shapes_path(project_id), f"{shape_id}.npy")

    @staticmethod
    def get_simulation_path(project_id: ProjectID):
        return os.path.join(ProjectDao.get_project_path(project_id), "simulation")


project_dao = ProjectDao()<|MERGE_RESOLUTION|>--- conflicted
+++ resolved
@@ -8,15 +8,11 @@
 import numpy as np
 from werkzeug.datastructures import FileStorage
 
+from .hmse_hydrological_models.local_fs_configuration.path_constants import WORKSPACE_PATH, METADATA_FILENAME
 from .hmse_hydrological_models.modflow.modflow_metadata import ModflowMetadata
-from .hmse_hydrological_models.modflow.modflow_step import ModflowStep, ModflowStepType
+from .hmse_hydrological_models.typing_help import ModflowID, HydrusID
 from .project_metadata import ProjectMetadata
-from .simulation_mode import SimulationMode
 from .typing_help import ProjectID, WeatherID, ShapeID
-from .hmse_hydrological_models.typing_help import ModflowID, HydrusID
-
-WORKSPACE_PATH = 'workspace'
-METADATA_FILENAME = 'metadata.json'
 
 
 class ProjectDao:
@@ -121,55 +117,9 @@
             shape_id = f"rch_shape_{i + 1}"
             np.save(ProjectDao.get_rch_shape_filepath(project_id, shape_id), mask)
 
-<<<<<<< HEAD
     @staticmethod
     def get_project_path(project_id: ProjectID):
         return os.path.join(WORKSPACE_PATH, project_id)
-=======
-    def get_rch_shapes(self, project_id: ProjectID):
-        shape1 = np.zeros((10, 10))
-        shape1[7:10, :4] = 1
-        shape2 = np.zeros((10, 10))
-        shape2[:4, 7:10] = 1
-        return {
-            "rchShape1": shape1,
-            "rchShape2": shape2
-        }
-
-    def read_metadata(self, project_id: ProjectID) -> ProjectMetadata:
-        return ProjectMetadata(project_id,
-                               project_name=project_id,
-                               finished=True,
-                               lat=10.10,
-                               long=34.34,
-                               start_date='2020-01-01',
-                               spin_up=365,
-                               modflow_metadata=ModflowMetadata(
-                                   modflow_id="cekcyn-test",
-                                   rows=10,
-                                   cols=10,
-                                   grid_unit='meter',
-                                   row_cells=[50] * 10,
-                                   col_cells=[20] * 10,
-                                   steps_info=[
-                                       ModflowStep(ModflowStepType.STEADY_STATE, 365),
-                                       ModflowStep(ModflowStepType.TRANSIENT, 30),
-                                   ]
-                               ),
-                               hydrus_models={'las', 'trawa'},
-                               weather_files={'weather1', 'weather2'},
-                               shapes={'shape1': 'green',
-                                       'shape2': 'blue'},
-                               hydrus_to_weather={'las': 'weather1'},
-                               shapes_to_hydrus={'shape1': 'trawa'},
-                               hydrus_durations={'las': 365, 'trawa': 250},
-                               weather_files_durations={'weather1': 700, 'weather2': 800},
-                               simulation_mode=SimulationMode.WITH_FEEDBACK
-                               )
-
-    def read_all_metadata(self) -> List[ProjectMetadata]:
-        return [ProjectMetadata("sample-project")]
->>>>>>> e095e7ae
 
     @staticmethod
     def get_modflow_model_path(project_id: ProjectID, modflow_id: ModflowID):

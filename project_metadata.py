import copy
import datetime
from dataclasses import dataclass, field
from typing import Optional, Set, Dict, Union

<<<<<<< HEAD
from hmse_hydrological_models.modflow.modflow_metadata import ModflowMetadata
from project_exceptions import UnknownShape, UnknownHydrusModel, DuplicateHydrusModel, \
    DuplicateWeatherFile, UnknownWeatherFile
from typing_help import HydrusID, ModflowID, WeatherID, ShapeID, ProjectID, ShapeColor
=======
from .hmse_hydrological_models.modflow.modflow_metadata import ModflowMetadata
from .project_exceptions import UnknownShape, UnknownHydrusModel, DuplicateHydrusModel, \
    DuplicateWeatherFile, UnknownWeatherFile
from .typing_help import WeatherID, ShapeID, ProjectID, ShapeColor
from .hmse_hydrological_models.typing_help import ModflowID, HydrusID
>>>>>>> a484fbaa


# Is represented as .json file in store, accessed via dao


@dataclass
class ProjectMetadata:
    project_id: ProjectID
    project_name: str

    finished: bool = False
    lat: Optional[float] = None  # latitude of model
    long: Optional[float] = None  # longitude of model
    start_date: Optional[str] = None  # start date of the simulation (YYYY-mm-dd)
    # end_date: Optional[str] = None  # end date of the simulation (YYYY-mm-dd)
    spin_up: int = 0  # how many days of hydrus simulation should be ignored
    modflow_metadata: Optional[ModflowMetadata] = None
    hydrus_models: Set[HydrusID] = field(default_factory=set)  # list of names of folders containing the hydrus models
    weather_files: Set[WeatherID] = field(default_factory=set)
    shapes: Dict[ShapeID, ShapeColor] = field(default_factory=dict)

    hydrus_durations: Dict[HydrusID, int] = field(default_factory=dict)
    weather_files_durations: Dict[WeatherID, int] = field(default_factory=dict)

    shapes_to_hydrus: Dict[ShapeID, Union[HydrusID, float]] = field(default_factory=dict)
    hydrus_to_weather: Dict[HydrusID, WeatherID] = field(default_factory=dict)

    def __post_init__(self):
        self.hydrus_models = set(self.hydrus_models)
        self.weather_files = set(self.weather_files)

    def calculate_end_date(self):
        if self.start_date is None or not self.modflow_metadata:
            return None

        start = datetime.datetime.strptime(self.start_date, "%Y-%m-%d")
        duration = datetime.timedelta(days=self.modflow_metadata.duration)
        return (start + duration).strftime("%Y-%m-%d")

    def set_modflow_metadata(self, modflow_metadata: ModflowMetadata):
        self.modflow_metadata = modflow_metadata

    def remove_modflow_metadata(self):
        self.modflow_metadata = None

    def add_hydrus_model(self, hydrus_id: HydrusID):
        if hydrus_id not in self.hydrus_models:
            self.hydrus_models.add(hydrus_id)
        else:
            raise DuplicateHydrusModel(description=f"Hydrus model with ID {hydrus_id} already present in project!")

    def remove_hydrus_model(self, hydrus_id: HydrusID):
        try:
            self.hydrus_models.remove(hydrus_id)
        except KeyError:
            raise UnknownHydrusModel(description=f"Cannot delete model {hydrus_id} - no such model")

    def add_weather_file(self, weather_file_id: WeatherID):
        if weather_file_id not in self.weather_files:
            self.weather_files.add(weather_file_id)
        else:
            raise DuplicateWeatherFile(
                description=f"Weather file with ID {weather_file_id} already present in project!")

    def remove_weather_file(self, weather_file_id: WeatherID):
        try:
            self.weather_files.remove(weather_file_id)
        except KeyError:
            raise UnknownWeatherFile(description=f"Cannot delete weather file {weather_file_id} - no such file")

    def add_shape_metadata(self, shape_id: ShapeID, shape_color: ShapeColor):
        self.shapes[shape_id] = shape_color

    def remove_shape_metadata(self, shape_id: ShapeID):
        try:
            del self.shapes[shape_id]
        except KeyError:
            raise UnknownShape(description=f"Cannot delete shape {shape_id} - no such shape!")

    def map_shape_to_hydrus(self, shape_id: ShapeID, hydrus_id: HydrusID):
        if not self.contains_shape(shape_id):
            raise UnknownShape(description=f"Cannot map shape {shape_id} - no such shape")
        if not self.contains_hydrus_model(hydrus_id):
            raise UnknownHydrusModel(description=f"Cannot map shape {shape_id} to Hydrus model {hydrus_id} "
                                                 f"- no such Hydrus model")
        self.shapes_to_hydrus[shape_id] = hydrus_id

    def map_shape_to_manual_value(self, shape_id: ShapeID, value: float):
        if not self.contains_shape(shape_id):
            raise UnknownShape(description=f"Cannot map shape {shape_id} - no such shape")
        self.shapes_to_hydrus[shape_id] = value

    def map_hydrus_to_weather(self, hydrus_id: HydrusID, weather_id: WeatherID):
        if not self.contains_hydrus_model(hydrus_id):
            raise UnknownHydrusModel(description=f"Cannot assign weather file to Hydrus model {hydrus_id} "
                                                 f"- no such Hydrus model")
        if not self.contains_weather_model(weather_id):
            raise UnknownWeatherFile(description=f"Cannot assign weather file {weather_id} to Hydrus model "
                                                 f"- no such weather file")
        self.hydrus_to_weather[hydrus_id] = weather_id

    def remove_shape_mapping(self, shape_id: ShapeID):
        if not self.contains_shape(shape_id):
            raise UnknownShape(description=f"Cannot unmap shape {shape_id} - no such shape")
        if shape_id in self.shapes_to_hydrus:
            del self.shapes_to_hydrus[shape_id]

    def remove_hydrus_weather_mapping(self, hydrus_id: HydrusID):
        if not self.contains_hydrus_model(hydrus_id):
            raise UnknownHydrusModel(description=f"Cannot unassign weather file from Hydrus model {hydrus_id} "
                                                 f"- no such Hydrus model")
        if hydrus_id in self.hydrus_to_weather:
            del self.hydrus_to_weather[hydrus_id]

    def contains_hydrus_model(self, hydrus_id: HydrusID) -> bool:
        return hydrus_id in self.hydrus_models

    def contains_modflow_model(self, modflow_id: ModflowID) -> bool:
        return modflow_id == self.modflow_metadata.modflow_id

    def contains_weather_model(self, weather_id: WeatherID) -> bool:
        return weather_id in self.weather_files

    def contains_shape(self, shape_id: ShapeID) -> bool:
        return shape_id in self.shapes

    def to_json_response(self):
        self.hydrus_models = list(self.hydrus_models)
        self.weather_files = list(self.weather_files)
        serialized = copy.deepcopy(self)
        self.hydrus_models = set(self.hydrus_models)
        self.weather_files = set(self.weather_files)
        return serialized<|MERGE_RESOLUTION|>--- conflicted
+++ resolved
@@ -3,18 +3,11 @@
 from dataclasses import dataclass, field
 from typing import Optional, Set, Dict, Union
 
-<<<<<<< HEAD
-from hmse_hydrological_models.modflow.modflow_metadata import ModflowMetadata
-from project_exceptions import UnknownShape, UnknownHydrusModel, DuplicateHydrusModel, \
-    DuplicateWeatherFile, UnknownWeatherFile
-from typing_help import HydrusID, ModflowID, WeatherID, ShapeID, ProjectID, ShapeColor
-=======
 from .hmse_hydrological_models.modflow.modflow_metadata import ModflowMetadata
 from .project_exceptions import UnknownShape, UnknownHydrusModel, DuplicateHydrusModel, \
     DuplicateWeatherFile, UnknownWeatherFile
 from .typing_help import WeatherID, ShapeID, ProjectID, ShapeColor
 from .hmse_hydrological_models.typing_help import ModflowID, HydrusID
->>>>>>> a484fbaa
 
 
 # Is represented as .json file in store, accessed via dao

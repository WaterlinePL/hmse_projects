--- conflicted
+++ resolved
@@ -1,18 +1,14 @@
 import copy
-<<<<<<< HEAD
-import json
-=======
->>>>>>> c70b9cbb
 from dataclasses import dataclass, field
 from typing import Optional, Set, Dict, Union
-
-# Is represented as .json file in store, accessed via dao
-from flask import jsonify
 
 from hmse_simulations.hmse_projects.hmse_hydrological_models.modflow.modflow_metadata import ModflowMetadata
 from hmse_simulations.hmse_projects.project_exceptions import UnknownShape, UnknownHydrusModel, DuplicateHydrusModel, \
     DuplicateWeatherFile, UnknownWeatherFile
 from hmse_simulations.hmse_projects.typing_help import HydrusID, ModflowID, WeatherID, ShapeID, ProjectID, ShapeColor
+
+
+# Is represented as .json file in store, accessed via dao
 
 
 @dataclass
@@ -60,7 +56,8 @@
         if weather_file_id not in self.weather_files:
             self.weather_files.add(weather_file_id)
         else:
-            raise DuplicateWeatherFile(description=f"Weather file with ID {weather_file_id} already present in project!")
+            raise DuplicateWeatherFile(
+                description=f"Weather file with ID {weather_file_id} already present in project!")
 
     def remove_weather_file(self, weather_file_id: WeatherID):
         try:
